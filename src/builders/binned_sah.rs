--- conflicted
+++ resolved
@@ -344,7 +344,10 @@
 
 impl<'a, T: Primitive<i32>> BuildAlgorithm for BinnedSahBuilder<'a, T> {
     fn build(self) -> Bvh {
-        if self.primitives.len() != self.aabbs.len() || self.primitives.is_empty() || self.aabbs.is_empty() {
+        if self.primitives.len() != self.aabbs.len()
+            || self.primitives.is_empty()
+            || self.aabbs.is_empty()
+        {
             return Bvh::default();
         }
 
@@ -372,7 +375,7 @@
         {
             let mut stack = vec![root_task];
             while let Some(task) = stack.pop() {
-                if let Some(left_task, right_task) = task.run() {
+                if let Some(left, right) = task.run() {
                     stack.push(left);
                     stack.push(right);
                 }
@@ -393,11 +396,8 @@
 
 #[cfg(test)]
 mod tests {
-    use super::*;
-<<<<<<< HEAD
-    use crate::spatial_sah::SpatialTriangle;
-    use crate::Bounds;
     use crate::tests::Triangle;
+    use crate::*;
 
     #[test]
     fn no_primitives() {
@@ -415,9 +415,6 @@
         assert!(build.nodes.len() >= aabbs.len());
         assert!(build.nodes.len() <= (2 * aabbs.len()));
     }
-=======
-    use crate::*;
->>>>>>> de7c608c
 
     #[test]
     fn test_binned_sah_build() {
