--- conflicted
+++ resolved
@@ -331,12 +331,7 @@
 #[cfg(test)]
 mod tests {
     use super::*;
-<<<<<<< HEAD
-    use crate::spatial_sah::SpatialTriangle;
     use crate::tests::Triangle;
-    use crate::Bounds;
-=======
->>>>>>> de7c608c
 
     #[test]
     fn no_primitives() {
