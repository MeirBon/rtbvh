use crate::*;

<<<<<<< HEAD
#[derive(Debug)]
pub struct BvhIterator<'a, T: Primitive> {
    ray: &'a mut Ray,
=======
pub trait RayIterator<'a, 'b, T: 'static + Primitive>:
    Iterator<Item = (&'a T, &'b mut Ray)>
{
}
pub trait PacketIterator<'a, 'b, T: 'static + Primitive>:
    Iterator<Item = (&'a T, &'b mut RayPacket4)>
{
}

pub trait IntoRayIterator<'a, 'b, T: 'static + Primitive> {
    type RIterator: RayIterator<'a, 'b, T>;

    fn iter(&'a self, ray: &'b mut Ray, primitives: &'a [T]) -> Self::RIterator;
}

pub trait IntoPacketIterator<'a, 'b, T: 'static + Primitive> {
    type RIterator: PacketIterator<'a, 'b, T>;

    fn iter(&'a self, packet: &'b mut RayPacket4, primitives: &'a [T]) -> Self::RIterator;
}

pub struct BvhIterator<'a, 'b, T: 'static + Primitive> {
    ray: &'b mut Ray,
>>>>>>> de7c608c
    i: i32,
    stack: [i32; 32],
    stack_ptr: i32,
    bvh: &'a Bvh,
    primitives: &'a [T],
}

<<<<<<< HEAD
impl<'a, T: Primitive> BvhIterator<'a, T> {
    pub fn new(ray: &'a mut Ray, bvh: &'a Bvh, primitives: &'a [T]) -> Self {
        let stack_ptr = if bvh.nodes.is_empty() || primitives.is_empty() {
            -1
        } else {
            0
        };

=======
impl<'a, 'b, T: 'static + Primitive> RayIterator<'a, 'b, T> for BvhIterator<'a, 'b, T> {}

impl<'a, 'b, T: 'static + Primitive> BvhIterator<'a, 'b, T> {
    pub fn new(ray: &'b mut Ray, bvh: &'a Bvh, primitives: &'a [T]) -> Self {
>>>>>>> de7c608c
        Self {
            ray,
            i: 0,
            stack: [0; 32],
            stack_ptr,
            bvh,
            primitives,
        }
    }
}

impl<'a, 'b, T: 'static + Primitive> Iterator for BvhIterator<'a, 'b, T> {
    type Item = (&'a T, &'b mut Ray);

    fn next(&mut self) -> Option<Self::Item> {
        loop {
            if self.stack_ptr < 0 {
                return None;
            }

            let node = unsafe {
                self.bvh
                    .nodes
                    .get_unchecked(*self.stack.get_unchecked(self.stack_ptr as usize) as usize)
            };
            self.stack_ptr -= 1;

            let count = node.get_count_unchecked();
            let left_first = node.get_left_first_unchecked();

            if count > -1 {
                if self.i < count {
                    let prim_id = unsafe {
                        *self
                            .bvh
                            .prim_indices
                            .get_unchecked((left_first + self.i) as usize)
                    };
                    self.i += 1;
                    self.stack_ptr += 1;
                    if let Some(prim) = self.primitives.get(prim_id as usize) {
                        return Some((prim, unsafe {
                            std::mem::transmute::<&mut Ray, &'b mut Ray>(self.ray)
                        }));
                    }
                }
                self.i = 0;
            } else if left_first > -1 {
                self.stack_ptr = BvhNode::sort_nodes(
                    unsafe { self.bvh.nodes.get_unchecked(left_first as usize) }
                        .intersect(&self.ray),
                    unsafe { self.bvh.nodes.get_unchecked((left_first + 1) as usize) }
                        .intersect(&self.ray),
                    &mut self.stack,
                    self.stack_ptr,
                    left_first,
                );
            }
        }
    }
}

<<<<<<< HEAD
#[derive(Debug)]
pub struct BvhPacketIterator<'a, T: Primitive> {
    ray: &'a mut RayPacket4,
=======
pub struct BvhPacketIterator<'a, 'b, T: 'static + Primitive> {
    ray: &'b mut RayPacket4,
>>>>>>> de7c608c
    i: i32,
    stack: [i32; 32],
    stack_ptr: i32,
    bvh: &'a Bvh,
    primitives: &'a [T],
}

<<<<<<< HEAD
impl<'a, T: Primitive> BvhPacketIterator<'a, T> {
    pub fn new(ray: &'a mut RayPacket4, bvh: &'a Bvh, primitives: &'a [T]) -> Self {
        let stack_ptr = if bvh.nodes.is_empty() || primitives.is_empty() {
            -1
        } else {
            0
        };

=======
impl<'a, 'b, T: 'static + Primitive> PacketIterator<'a, 'b, T> for BvhPacketIterator<'a, 'b, T> {}

impl<'a, 'b, T: 'static + Primitive> BvhPacketIterator<'a, 'b, T> {
    pub fn new(ray: &'b mut RayPacket4, bvh: &'a Bvh, primitives: &'a [T]) -> Self {
>>>>>>> de7c608c
        Self {
            ray,
            i: 0,
            stack: [0; 32],
            stack_ptr,
            bvh,
            primitives,
        }
    }
}

impl<'a, 'b, T: 'static + Primitive> Iterator for BvhPacketIterator<'a, 'b, T> {
    type Item = (&'a T, &'b mut RayPacket4);

    fn next(&mut self) -> Option<Self::Item> {
        loop {
            if self.stack_ptr < 0 {
                return None;
            }

            let node = unsafe {
                self.bvh
                    .nodes
                    .get_unchecked(*self.stack.get_unchecked(self.stack_ptr as usize) as usize)
            };
            self.stack_ptr -= 1;

            let count = node.get_count_unchecked();
            let left_first = node.get_left_first_unchecked();

            if count > -1 {
                if self.i < count {
                    let prim_id = unsafe {
                        *self
                            .bvh
                            .prim_indices
                            .get_unchecked((left_first + self.i) as usize)
                    };
                    self.i += 1;
                    self.stack_ptr += 1;
                    if let Some(prim) = self.primitives.get(prim_id as usize) {
                        return Some((prim, unsafe {
                            std::mem::transmute::<&mut RayPacket4, &'b mut RayPacket4>(self.ray)
                        }));
                    }
                }
                self.i = 0;
            } else if left_first > -1 {
                self.stack_ptr = BvhNode::sort_nodes4(
                    unsafe { self.bvh.nodes.get_unchecked(left_first as usize) }
                        .intersect4(self.ray),
                    unsafe { self.bvh.nodes.get_unchecked((left_first + 1) as usize) }
                        .intersect4(self.ray),
                    &mut self.stack,
                    self.stack_ptr,
                    left_first,
                );
            }
        }
    }
}

<<<<<<< HEAD
#[derive(Debug)]
pub struct MbvhIterator<'a, T: Primitive> {
    ray: &'a mut Ray,
=======
pub struct MbvhIterator<'a, 'b, T: 'static + Primitive> {
    ray: &'b mut Ray,
>>>>>>> de7c608c
    hit: MbvhHit,
    current: i32,
    i: i32,
    j: i32,
    stack: [i32; 32],
    stack_ptr: i32,
    indices: &'a [u32],
    nodes: &'a [MbvhNode],
    primitives: &'a [T],
}

<<<<<<< HEAD
impl<'a, T: Primitive> MbvhIterator<'a, T> {
    pub fn new(ray: &'a mut Ray, bvh: &'a Mbvh, primitives: &'a [T]) -> Self {
        let hit = bvh
            .m_nodes
            .get(0)
            .map(|n| n.intersect(&ray))
            .unwrap_or_default();
=======
impl<'a, 'b, T: 'static + Primitive> RayIterator<'a, 'b, T> for MbvhIterator<'a, 'b, T> {}

impl<'a, 'b, T: 'static + Primitive> MbvhIterator<'a, 'b, T> {
    pub fn new(ray: &'b mut Ray, bvh: &'a Mbvh, primitives: &'a [T]) -> Self {
        let hit = bvh.m_nodes[0].intersect(&ray);
>>>>>>> de7c608c
        Self {
            ray,
            hit,
            current: 0,
            i: 0,
            j: 0,
            stack: [0; 32],
            stack_ptr: -1,
            indices: &bvh.prim_indices,
            nodes: &bvh.m_nodes,
            primitives,
        }
    }
}

impl<'a, 'b, T: 'static + Primitive> Iterator for MbvhIterator<'a, 'b, T> {
    type Item = (&'a T, &'b mut Ray);

    fn next(&mut self) -> Option<Self::Item> {
        loop {
            let node = unsafe { self.nodes.get_unchecked(self.current as usize) };

            if self.i >= 4 {
                if self.stack_ptr < 0 {
                    return None;
                }

                self.current = self.stack[self.stack_ptr as usize];
                self.stack_ptr -= 1;
                self.hit = unsafe {
                    self.nodes
                        .get_unchecked(self.current as usize)
                        .intersect(&self.ray)
                };
                self.i = 0;
            } else {
                let id = unsafe { *self.hit.ids.get_unchecked((3 - self.i) as usize) } as usize;
                if unsafe { *self.hit.result.get_unchecked(id) } {
                    let count = node.counts[id];
                    let left_first = node.children[id];

                    if count > -1 {
                        if self.j < count {
                            let prim_id = unsafe {
                                *self.indices.get_unchecked((left_first + self.j) as usize)
                            };
                            self.j += 1;
                            if let Some(prim) = self.primitives.get(prim_id as usize) {
                                return Some((prim, unsafe {
                                    std::mem::transmute::<&mut Ray, &'b mut Ray>(self.ray)
                                }));
                            }
                        }
                        self.j = 0;
                    } else if left_first > -1 {
                        self.stack_ptr += 1;
                        unsafe {
                            *self.stack.get_unchecked_mut(self.stack_ptr as usize) = left_first;
                        }
                    }
                }
                self.i += 1;
            }
        }
    }
}

<<<<<<< HEAD
#[derive(Debug)]
pub struct MbvhPacketIterator<'a, T: Primitive> {
    ray: &'a mut RayPacket4,
=======
pub struct MbvhPacketIterator<'a, 'b, T: 'static + Primitive> {
    ray: &'b mut RayPacket4,
>>>>>>> de7c608c
    hit: MbvhHit,
    current: i32,
    i: i32,
    j: i32,
    stack: [i32; 32],
    stack_ptr: i32,
    indices: &'a [u32],
    nodes: &'a [MbvhNode],
    primitives: &'a [T],
}

impl<'a, 'b, T: 'static + Primitive> PacketIterator<'a, 'b, T> for MbvhPacketIterator<'a, 'b, T> {}

impl<'a, 'b, T: 'static + Primitive> MbvhPacketIterator<'a, 'b, T> {
    pub fn new(ray: &'b mut RayPacket4, bvh: &'a Mbvh, primitives: &'a [T]) -> Self {
        let hit = bvh.m_nodes[0].intersect4(&ray);
        Self {
            ray,
            hit,
            current: 0,
            i: 0,
            j: 0,
            stack: [0; 32],
            stack_ptr: -1,
            indices: &bvh.prim_indices,
            nodes: &bvh.m_nodes,
            primitives,
        }
    }
}

impl<'a, 'b, T: 'static + Primitive> Iterator for MbvhPacketIterator<'a, 'b, T> {
    type Item = (&'a T, &'b mut RayPacket4);

    fn next(&mut self) -> Option<Self::Item> {
        loop {
            let node = unsafe { self.nodes.get_unchecked(self.current as usize) };

            if self.i >= 4 {
                if self.stack_ptr < 0 {
                    return None;
                }

                self.current = self.stack[self.stack_ptr as usize];
                self.stack_ptr -= 1;
                self.hit = unsafe {
                    self.nodes
                        .get_unchecked(self.current as usize)
                        .intersect4(&self.ray)
                };
                self.i = 0;
            } else {
                let id = unsafe { *self.hit.ids.get_unchecked((3 - self.i) as usize) } as usize;
                if unsafe { *self.hit.result.get_unchecked(id) } {
                    let count = node.counts[id];
                    let left_first = node.children[id];

                    if count > -1 {
                        if self.j < count {
                            let prim_id = unsafe {
                                *self.indices.get_unchecked((left_first + self.j) as usize)
                            };
                            self.j += 1;
                            if let Some(prim) = self.primitives.get(prim_id as usize) {
                                return Some((prim, unsafe {
                                    std::mem::transmute::<&mut RayPacket4, &'b mut RayPacket4>(
                                        self.ray,
                                    )
                                }));
                            }
                        }
                        self.j = 0;
                    } else if left_first > -1 {
                        self.stack_ptr += 1;
                        unsafe {
                            *self.stack.get_unchecked_mut(self.stack_ptr as usize) = left_first;
                        }
                    }
                }
                self.i += 1;
            }
        }
    }
}<|MERGE_RESOLUTION|>--- conflicted
+++ resolved
@@ -1,34 +1,26 @@
 use crate::*;
 
-<<<<<<< HEAD
-#[derive(Debug)]
-pub struct BvhIterator<'a, T: Primitive> {
-    ray: &'a mut Ray,
-=======
-pub trait RayIterator<'a, 'b, T: 'static + Primitive>:
-    Iterator<Item = (&'a T, &'b mut Ray)>
-{
-}
-pub trait PacketIterator<'a, 'b, T: 'static + Primitive>:
+pub trait RayIterator<'a, 'b, T: 'a + Primitive>: Iterator<Item = (&'a T, &'b mut Ray)> {}
+pub trait PacketIterator<'a, 'b, T: 'a + Primitive>:
     Iterator<Item = (&'a T, &'b mut RayPacket4)>
 {
 }
 
-pub trait IntoRayIterator<'a, 'b, T: 'static + Primitive> {
+pub trait IntoRayIterator<'a, 'b, T: 'a + Primitive> {
     type RIterator: RayIterator<'a, 'b, T>;
 
     fn iter(&'a self, ray: &'b mut Ray, primitives: &'a [T]) -> Self::RIterator;
 }
 
-pub trait IntoPacketIterator<'a, 'b, T: 'static + Primitive> {
+pub trait IntoPacketIterator<'a, 'b, T: 'a + Primitive> {
     type RIterator: PacketIterator<'a, 'b, T>;
 
     fn iter(&'a self, packet: &'b mut RayPacket4, primitives: &'a [T]) -> Self::RIterator;
 }
 
-pub struct BvhIterator<'a, 'b, T: 'static + Primitive> {
+#[derive(Debug)]
+pub struct BvhIterator<'a, 'b, T: 'a + Primitive> {
     ray: &'b mut Ray,
->>>>>>> de7c608c
     i: i32,
     stack: [i32; 32],
     stack_ptr: i32,
@@ -36,21 +28,16 @@
     primitives: &'a [T],
 }
 
-<<<<<<< HEAD
-impl<'a, T: Primitive> BvhIterator<'a, T> {
-    pub fn new(ray: &'a mut Ray, bvh: &'a Bvh, primitives: &'a [T]) -> Self {
+impl<'a, 'b, T: 'a + Primitive> RayIterator<'a, 'b, T> for BvhIterator<'a, 'b, T> {}
+
+impl<'a, 'b, T: 'a + Primitive> BvhIterator<'a, 'b, T> {
+    pub fn new(ray: &'b mut Ray, bvh: &'a Bvh, primitives: &'a [T]) -> Self {
         let stack_ptr = if bvh.nodes.is_empty() || primitives.is_empty() {
             -1
         } else {
             0
         };
 
-=======
-impl<'a, 'b, T: 'static + Primitive> RayIterator<'a, 'b, T> for BvhIterator<'a, 'b, T> {}
-
-impl<'a, 'b, T: 'static + Primitive> BvhIterator<'a, 'b, T> {
-    pub fn new(ray: &'b mut Ray, bvh: &'a Bvh, primitives: &'a [T]) -> Self {
->>>>>>> de7c608c
         Self {
             ray,
             i: 0,
@@ -62,7 +49,7 @@
     }
 }
 
-impl<'a, 'b, T: 'static + Primitive> Iterator for BvhIterator<'a, 'b, T> {
+impl<'a, 'b, T: 'a + Primitive> Iterator for BvhIterator<'a, 'b, T> {
     type Item = (&'a T, &'b mut Ray);
 
     fn next(&mut self) -> Option<Self::Item> {
@@ -113,14 +100,9 @@
     }
 }
 
-<<<<<<< HEAD
 #[derive(Debug)]
-pub struct BvhPacketIterator<'a, T: Primitive> {
-    ray: &'a mut RayPacket4,
-=======
-pub struct BvhPacketIterator<'a, 'b, T: 'static + Primitive> {
+pub struct BvhPacketIterator<'a, 'b, T: 'a + Primitive> {
     ray: &'b mut RayPacket4,
->>>>>>> de7c608c
     i: i32,
     stack: [i32; 32],
     stack_ptr: i32,
@@ -128,21 +110,15 @@
     primitives: &'a [T],
 }
 
-<<<<<<< HEAD
-impl<'a, T: Primitive> BvhPacketIterator<'a, T> {
-    pub fn new(ray: &'a mut RayPacket4, bvh: &'a Bvh, primitives: &'a [T]) -> Self {
+impl<'a, 'b, T: 'a + Primitive> PacketIterator<'a, 'b, T> for BvhPacketIterator<'a, 'b, T> {}
+
+impl<'a, 'b, T: 'a + Primitive> BvhPacketIterator<'a, 'b, T> {
+    pub fn new(ray: &'b mut RayPacket4, bvh: &'a Bvh, primitives: &'a [T]) -> Self {
         let stack_ptr = if bvh.nodes.is_empty() || primitives.is_empty() {
             -1
         } else {
             0
         };
-
-=======
-impl<'a, 'b, T: 'static + Primitive> PacketIterator<'a, 'b, T> for BvhPacketIterator<'a, 'b, T> {}
-
-impl<'a, 'b, T: 'static + Primitive> BvhPacketIterator<'a, 'b, T> {
-    pub fn new(ray: &'b mut RayPacket4, bvh: &'a Bvh, primitives: &'a [T]) -> Self {
->>>>>>> de7c608c
         Self {
             ray,
             i: 0,
@@ -154,7 +130,7 @@
     }
 }
 
-impl<'a, 'b, T: 'static + Primitive> Iterator for BvhPacketIterator<'a, 'b, T> {
+impl<'a, 'b, T: 'a + Primitive> Iterator for BvhPacketIterator<'a, 'b, T> {
     type Item = (&'a T, &'b mut RayPacket4);
 
     fn next(&mut self) -> Option<Self::Item> {
@@ -205,14 +181,9 @@
     }
 }
 
-<<<<<<< HEAD
 #[derive(Debug)]
-pub struct MbvhIterator<'a, T: Primitive> {
-    ray: &'a mut Ray,
-=======
-pub struct MbvhIterator<'a, 'b, T: 'static + Primitive> {
+pub struct MbvhIterator<'a, 'b, T: 'a + Primitive> {
     ray: &'b mut Ray,
->>>>>>> de7c608c
     hit: MbvhHit,
     current: i32,
     i: i32,
@@ -224,21 +195,15 @@
     primitives: &'a [T],
 }
 
-<<<<<<< HEAD
-impl<'a, T: Primitive> MbvhIterator<'a, T> {
-    pub fn new(ray: &'a mut Ray, bvh: &'a Mbvh, primitives: &'a [T]) -> Self {
+impl<'a, 'b, T: 'a + Primitive> RayIterator<'a, 'b, T> for MbvhIterator<'a, 'b, T> {}
+
+impl<'a, 'b, T: Primitive> MbvhIterator<'a, 'b, T> {
+    pub fn new(ray: &'b mut Ray, bvh: &'a Mbvh, primitives: &'a [T]) -> Self {
         let hit = bvh
             .m_nodes
             .get(0)
             .map(|n| n.intersect(&ray))
             .unwrap_or_default();
-=======
-impl<'a, 'b, T: 'static + Primitive> RayIterator<'a, 'b, T> for MbvhIterator<'a, 'b, T> {}
-
-impl<'a, 'b, T: 'static + Primitive> MbvhIterator<'a, 'b, T> {
-    pub fn new(ray: &'b mut Ray, bvh: &'a Mbvh, primitives: &'a [T]) -> Self {
-        let hit = bvh.m_nodes[0].intersect(&ray);
->>>>>>> de7c608c
         Self {
             ray,
             hit,
@@ -254,7 +219,7 @@
     }
 }
 
-impl<'a, 'b, T: 'static + Primitive> Iterator for MbvhIterator<'a, 'b, T> {
+impl<'a, 'b, T: 'a + Primitive> Iterator for MbvhIterator<'a, 'b, T> {
     type Item = (&'a T, &'b mut Ray);
 
     fn next(&mut self) -> Option<Self::Item> {
@@ -306,14 +271,9 @@
     }
 }
 
-<<<<<<< HEAD
 #[derive(Debug)]
-pub struct MbvhPacketIterator<'a, T: Primitive> {
-    ray: &'a mut RayPacket4,
-=======
-pub struct MbvhPacketIterator<'a, 'b, T: 'static + Primitive> {
+pub struct MbvhPacketIterator<'a, 'b, T: 'a + Primitive> {
     ray: &'b mut RayPacket4,
->>>>>>> de7c608c
     hit: MbvhHit,
     current: i32,
     i: i32,
@@ -325,11 +285,15 @@
     primitives: &'a [T],
 }
 
-impl<'a, 'b, T: 'static + Primitive> PacketIterator<'a, 'b, T> for MbvhPacketIterator<'a, 'b, T> {}
-
-impl<'a, 'b, T: 'static + Primitive> MbvhPacketIterator<'a, 'b, T> {
+impl<'a, 'b, T: 'a + Primitive> PacketIterator<'a, 'b, T> for MbvhPacketIterator<'a, 'b, T> {}
+
+impl<'a, 'b, T: 'a + Primitive> MbvhPacketIterator<'a, 'b, T> {
     pub fn new(ray: &'b mut RayPacket4, bvh: &'a Mbvh, primitives: &'a [T]) -> Self {
-        let hit = bvh.m_nodes[0].intersect4(&ray);
+        let hit = bvh
+            .m_nodes
+            .get(0)
+            .map(|n| n.intersect4(&ray))
+            .unwrap_or_default();
         Self {
             ray,
             hit,
@@ -345,7 +309,7 @@
     }
 }
 
-impl<'a, 'b, T: 'static + Primitive> Iterator for MbvhPacketIterator<'a, 'b, T> {
+impl<'a, 'b, T: 'a + Primitive> Iterator for MbvhPacketIterator<'a, 'b, T> {
     type Item = (&'a T, &'b mut RayPacket4);
 
     fn next(&mut self) -> Option<Self::Item> {
